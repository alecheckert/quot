#!/usr/bin/env python
"""
guiUtils.py -- helper utilities for the quot GUI

"""
import sys 

# File paths
import os

# Numeric
import numpy as np 

# File reader
from nd2reader import ND2Reader 
import tifffile 
from collections import OrderedDict

# Main GUI utilities
import PySide6
from PySide6.QtCore import Qt, QSize, QRectF
from PySide6.QtGui import QPalette, QColor, QPainterPath
from PySide6.QtWidgets import QFileDialog, QSlider, QWidget, \
    QGridLayout, QVBoxLayout, QLabel, QPushButton, QLineEdit, \
    QDialog, QComboBox 

# pyqtgraph utilities
from pyqtgraph import ImageView, GraphicsLayoutWidget, RectROI, \
    ImageItem, GraphicsView, GraphicsLayout 

# Master color for all ROIs, spot overlays, etc.
# Potentially good: #88BDF6, #00DBAB
MASTER_COLOR = '#88BDF6'

###############
## FUNCTIONS ##
###############

def set_dark_app(qApp):
    """
    Set the color scheme of a PySide6 QApplication to 
    a darker default, inherited by all children. 

    Modifies the QApplication in place.

    """
    qApp.setStyle("Fusion")
    palette = QPalette()
    palette.setColor(QPalette.Button, QColor(53, 53, 53))
    palette.setColor(QPalette.ButtonText, Qt.white)
    palette.setColor(QPalette.Window, QColor(53, 53, 53))
    palette.setColor(QPalette.WindowText, Qt.white)
    palette.setColor(QPalette.Highlight, QColor(42, 130, 218))
    palette.setColor(QPalette.HighlightedText, Qt.black)
    palette.setColor(QPalette.Base, QColor(25, 25, 25))
    palette.setColor(QPalette.AlternateBase, QColor(53, 53, 53))
    palette.setColor(QPalette.ToolTipBase, Qt.white)
    palette.setColor(QPalette.ToolTipText, Qt.white)
    palette.setColor(QPalette.Text, Qt.white)
    palette.setColor(QPalette.BrightText, Qt.red)
    palette.setColor(QPalette.Link, QColor(42, 130, 218))
    qApp.setPalette(palette)
    qApp.setStyleSheet("QToolTip { color: #ffffff; background-color: #2a82da; border: 1px solid white; }")

def keys_to_str(dict_keys):
    """
    Return the set of keys to a Python dictionary
    as a list of str.

    args
    ----
        dict_keys   :   class dict_keys

    returns
    -------
        list of str

    """
    return [str(j) for j in dict_keys]

def format_dict(D):
    """
    Format a dictionary for pretty-printing to the terminal.

    args
    ----
        D   :   dict

    returns
    -------
        str

    """
    keys = keys_to_str(D.keys())
    n = max([len(k) for k in keys])+1
    return '\n'.join(['  %s:%s%s' % (k, ' '*(n-len(k)), D[k]) for k in keys])

def coerce_type(arg, type_):
    """
    Try to coerce a string into the type class *type_*.
    When this fails, a ValueError will be raised.

    args
    ----
        arg     :   str
        type_   :   a type class, like int or float

    returns
    -------
        type_, if arg can be coerced, or *arg* if 
            coercion fails

    """
    if type_ is int:
        return int(arg)
    elif type_ is float or type_ is np.float64:
        return float(arg)
    elif type_ is bool:
        return bool(arg)
    elif type_ is str:
        return str(arg)

#####################
## FILE CONVERTERS ## 
#####################

def split_channels_nd2(nd2_path, out_dir=None):
    """
    Split all of the channels in an ND2 image into separate TIF files.

    args
    ----
        nd2_path        :   str, path to an ND2 file
        out_dir         :   str, path to a directory in which to save 
                            the output TIF files. If *None*, defaults to
                            the same directory as the input.

    returns
    -------
        list of 3D ndarray with shape (n_frames, n_pixels_y, n_pixels_x),
            the various channels of the image

    """
    # Check user input
    assert os.path.isfile(nd2_path), "file {} does not exist".format(nd2_path)
    assert os.path.splitext(nd2_path)[1] == ".nd2", "file {} is not an ND2 file".format(nd2_path)

    # Create a file reader
    reader = ND2Reader(nd2_path)

    # Get the number of frames
    n_frames = reader.metadata.get("total_images_per_channel", 1)

    # Get the number of channels. Since the ND2 metadata is unreliable, 
    # here we forcibly try to retrieve channels from the file and stop when
    # we run into an error.
    n_channels = 0
    while 1:
        try:
            frame = reader.get_frame_2D(t=0, c=n_channels)
            n_channels += 1
        except ValueError:
            break

    # Get the shape of the image
    N, M = reader.get_frame_2D(t=0, c=0).shape 

    # Format the output paths
    if not out_dir is None:
        assert os.path.isdir(out_dir), "directory {} does not exist".format(out_dir)
        basename = os.path.splitext(os.path.basename(nd2_path))[0]
        basepath = os.path.join(out_dir, basename)
    else:
        basepath = os.path.splitext(nd2_path)[0]

    # Store references to the channel arrays, in case the user wants them
    refs = []

    # Convert each channel to TIF
    for channel in range(n_channels):

        # Read this channel into an ndarray
        imstack = np.zeros((n_frames, N, M), dtype=np.uint16)
        for frame in range(n_frames):
            imstack[frame,:,:] = reader.get_frame_2D(t=frame, c=channel)

        # Save 
        tifffile.imsave(
            "{}_channel_{}.tif".format(basepath, channel),
            imstack
        )

        refs.append(imstack)

    # Close file reader
    reader.close()

    return refs 

#############
## WIDGETS ##
#############

class LabeledImageView(QWidget):
    """
    A pyqtgraph.ImageView instance with a title above it,
    to distinguish it in situations with multiple ImageViews.

    init
    ----
        parent          :   root QWidget
        label           :   str
        **kwargs        :   to ImageView.__init__

    """
    def __init__(self, label=None, parent=None, **kwargs):
        super(LabeledImageView, self).__init__(parent)
        self.label_text = label 
        self.initUI(**kwargs)

    def initUI(self, **kwargs):
        """
        Initialize the user interface.

        """
        self.layout = QVBoxLayout(self)
        self.title_widget = QLabel(self)
        self.title_widget.setText(self.label_text)
        self.ImageView = ImageView(**kwargs)
        self.layout.addWidget(self.title_widget, 0)
        self.layout.addWidget(self.ImageView, 0)

    def setImage(self, *args, **kwargs):
        """
        Convenience wrapper for ImageView.setImage.

        """
        self.ImageView.setImage(*args, **kwargs)

    def sizeHint(self):
        """
        Recommended size of this QWidget to the 
        Qt overlords.

        """
        return QSize(300, 300)

class SingleImageWindow(QWidget):
    """
    A standalone window containing a single ImageView
    showing a static image.

    init
    ----
        image       :   2D ndarray (YX)
        title       :   str, window title
        parent      :   root QWidget; must be passed to 
                        be visible

    """
    def __init__(self, image, title=None, parent=None):
        super(SingleImageWindow, self).__init__(parent=parent)
        self.image = image 
        self.title = title 
        self.initUI()

    def initUI(self):
        self.ImageView = ImageView()
        self.ImageView.setImage(self.image)
        if not (self.title is None):
            self.ImageView.setWindowTitle(self.title)
        self.ImageView.show()

class ImageSubpositionWindow(QWidget):
    """
    Given an image and a list of positions, show the user a grid
    of subwindows centered on each position.

    init
    ----
        image       :   2D ndarray (YX) or list of 2D ndarray (YX)
        positions   :   2D ndarray (pos, yx) or list of 2D ndarray
        w           :   int, initial subwindow size 
        N           :   int, the number of subwindows on an edge
        title       :   str, window title

    """
    def __init__(self, image, positions, w=9, N=5, title=None, parent=None):
        # Check user inputs
        if isinstance(image, list):
            assert isinstance(positions, list) and len(image) == len(positions)
        elif isinstance(image, np.ndarray):
            assert isinstance(positions, np.ndarray)
        else:
            raise RuntimeError("guiUtils.ImageSubpositionWindow: " \
                "positions must match image")

        # Init
        super(ImageSubpositionWindow, self).__init__(parent=parent)
        self.image = image 
        self.positions = positions 
        self.w = w 
        self.N = N 
        self.title = title 
        self.initUI()

    def initUI(self):
        """
        Initialize the user interface.

        """
        # Main window
        self.win = QWidget()
        L = QGridLayout(self.win)

        # Upper window, for showing images
        self.graphics_view = GraphicsView()
        L.addWidget(self.graphics_view, 0, 0)
        self.graphics_layout = GraphicsLayout()
        self.graphics_view.setCentralItem(self.graphics_layout)
        self.graphics_view.show()

        # A grid of ImageItem objects to hold each subwindow
        self.ImageItems = []
        for j in range(self.N**2):
            II = ImageItem()
            self.ImageItems.append(II)

        for j in range(self.N**2):
            if j % self.N == 0:
                self.graphics_layout.nextRow()
            vb = self.graphics_layout.addViewBox(lockAspect=True,
                border={'color': '#97A0FF', 'width': 0.25})
            vb.addItem(self.ImageItems[j])

        # Lower window, for widgets
        self.lower_win = QWidget(self.win)
        L_lower = QGridLayout(self.lower_win)
        L.addWidget(self.lower_win, 1, 0, alignment=Qt.AlignLeft)

        # Menu to select window size
        w_options = [str(j*2+1) for j in range(1, 11)]
        self.M_w = LabeledQComboBox(w_options, "Window size", init_value="13",
            parent=self.lower_win)
        L_lower.addWidget(self.M_w, 0, 0, alignment=Qt.AlignTop)
        self.M_w.assign_callback(self.M_w_callback)

        # Rescale LUTs uniformly
        self.B_uniform_state = False 
        self.B_uniform = QPushButton("Uniform LUTs", parent=self.lower_win)
        L_lower.addWidget(self.B_uniform, 1, 0, alignment=Qt.AlignTop)
        self.B_uniform.clicked.connect(self.B_uniform_callback)

        # Load the current set of windows
        self.get_images()

        # Resize the GUI
        self.win.resize(400, 500)

        # Show the main window
        self.win.show()

    def get_subwindow(self, image, yx, w):
        """
        Grab one image subwindow.

        """
        hw = w//2
        y, x = yx 
        y0 = max(0, y-hw)
        x0 = max(0, x-hw)
        y1 = min(y+hw+1, image.shape[0])
        x1 = min(x+hw+1, image.shape[1])
        return image[y0:y1, x0:x1]

    def rescale_luts(self):
        """
        Scale the LUTs of each subimage to have black/white
        levels set either by the global min/max of all the 
        subwindows, or the local min/max of that specific
        subimage, depending on self.B_overlay_state. 

        """
        if self.B_uniform_state:
            global_min = min([s.min() for s in self.subwindows])
            global_max = max([s.max() for s in self.subwindows])
            for j in range(len(self.ImageItems)):
                self.ImageItems[j].setLevels((global_min, global_max))
        else:
            for j in range(len(self.subwindows)):
                self.ImageItems[j].setLevels((
                    self.subwindows[j].min(),
                    self.subwindows[j].max()
                ))

    def get_images(self):
        """
        Extract subimages from the current set of positions.

        """
        self.subwindows = []
        if isinstance(self.positions, np.ndarray):
            n_pos = min(self.positions.shape[0], self.N**2)
            for i in range(n_pos):
                subimage = self.get_subwindow(self.image,
                    self.positions[i,:], self.w)
                self.subwindows.append(subimage)
                self.ImageItems[i].setImage(subimage)
                self.ImageItems[i].show()
            for i in range(n_pos, self.N**2):
                self.ImageItems[i].hide()
        elif isinstance(self.positions, list):
            for i, im in enumerate(self.image):
                for j in range(self.positions[i].shape[0]):
                    self.subwindows.append(self.get_subwindow(
                        im, self.positions[i][j,:], self.w))
            if len(self.subwindows) > self.N**2:
                self.subwindows = self.subwindows[:self.N**2]
            for j in range(len(self.subwindows)):
                self.ImageItems[j].setImage(self.subwindows[j])
                self.ImageItems[j].show()
            for j in range(len(self.subwindows), self.N**2):
                self.ImageItems[j].hide()

    def M_w_callback(self):
        """
        Change the window size.

        """
        self.w = int(self.M_w.currentText())
        self.get_images()
        if self.B_uniform_state:
            self.rescale_luts()

    def B_uniform_callback(self):
        """
        Set a uniform LUT for all subwindows.

        """
        self.B_uniform_state = not self.B_uniform_state
        print("Uniform LUTs: ", self.B_uniform_state)
        self.rescale_luts()

class ImageSubpositionCompare(QWidget):
    """
    Compare two sets of spots defined as subwindows in a larger
    image.

    A grid on the left shows spots in one category, while a grid
    of subwindows on the right show the spots in the other.

    init
    ----
        image       :   2D ndarray (YX) or list of 2D ndarray (YX)

    """
    def __init__(self, image, positions_false, positions_true, w=9,
        N=5, colors=['#FF5454', '#2DA8FF'], title=None, parent=None):

        # Init
        super(ImageSubpositionCompare, self).__init__(parent=parent)
        self.image = image 
        self.positions_false = positions_false
        self.positions_true = positions_true 
        self.w = w 
        self.N = N 
        self.colors = colors 
        self.title = title 
        self.initUI()

    def initUI(self):
        """
        Initialize the user interface.

        """
        # Main window
        self.win = QWidget()
        L = QGridLayout(self.win)

        # Left image grid
        self.graphics_view_left = GraphicsView()
        L.addWidget(self.graphics_view_left, 0, 0)
        self.graphics_layout_left = GraphicsLayout()
        self.graphics_view_left.setCentralItem(self.graphics_layout_left)
        self.graphics_view_left.show()

        # Right image grid
        self.graphics_view_right = GraphicsView()
        L.addWidget(self.graphics_view_right, 0, 1)
        self.graphics_layout_right = GraphicsLayout()
        self.graphics_view_right.setCentralItem(self.graphics_layout_right)
        self.graphics_view_right.show()

        # A grid of ImageItem objects to hold each subwindow
        self.ImageItemsLeft = []
        for j in range(self.N**2):
            II = ImageItem()
            self.ImageItemsLeft.append(II)

        for j in range(self.N**2):
            if j % self.N == 0:
                self.graphics_layout_left.nextRow()
            vb = self.graphics_layout_left.addViewBox(lockAspect=True,
                border={'color': self.colors[0], 'width': 0.25})
            vb.addItem(self.ImageItemsLeft[j])

        self.ImageItemsRight = []
        for j in range(self.N**2):
            II = ImageItem()
            self.ImageItemsRight.append(II)

        for j in range(self.N**2):
            if j % self.N == 0:
                self.graphics_layout_right.nextRow()
            vb = self.graphics_layout_right.addViewBox(lockAspect=True,
                border={'color': self.colors[1], 'width': 0.25})
            vb.addItem(self.ImageItemsRight[j])

        # Lower window, for widgets
        self.lower_win = QWidget(self.win)
        L_lower = QGridLayout(self.lower_win)
        L.addWidget(self.lower_win, 1, 0, alignment=Qt.AlignLeft)

        # Menu to select window size
        w_options = [str(j*2+1) for j in range(1, 11)]
        self.M_w = LabeledQComboBox(w_options, "Window size", init_value="13",
            parent=self.lower_win)
        L_lower.addWidget(self.M_w, 0, 0, alignment=Qt.AlignTop)
        self.M_w.assign_callback(self.M_w_callback)

        # Rescale LUTs uniformly
        self.B_uniform_state = False 
        self.B_uniform = QPushButton("Uniform LUTs", parent=self.lower_win)
        L_lower.addWidget(self.B_uniform, 1, 0, alignment=Qt.AlignTop)
        self.B_uniform.clicked.connect(self.B_uniform_callback)

        # Load the current set of windows
        self.get_images()

        # Resize the GUI
        self.win.resize(800, 500)

        # Show the main window
        self.win.show()

    def get_subwindow(self, image, yx, w):
        """
        Grab one image subwindow.

        """
        hw = w//2
        y, x = yx 
        y0 = max(0, y-hw)
        x0 = max(0, x-hw)
        y1 = min(y+hw+1, image.shape[0])
        x1 = min(x+hw+1, image.shape[1])
        return image[y0:y1, x0:x1]

    def rescale_luts(self):
        """
        Scale the LUTs of each subimage to have black/white
        levels set either by the global min/max of all the 
        subwindows, or the local min/max of that specific
        subimage, depending on self.B_overlay_state. 

        """
        if self.B_uniform_state:
            global_min = min([s.min() for s in self.subwindows_true + self.subwindows_false])
            global_max = max([s.max() for s in self.subwindows_true + self.subwindows_false])
            for j in range(len(self.ImageItemsLeft)):
                self.ImageItemsLeft[j].setLevels((global_min, global_max))
            for j in range(len(self.ImageItemsRight)):
                self.ImageItemsRight[j].setLevels((global_min, global_max))               
        else:
            for j in range(len(self.subwindows_true)):
                self.ImageItemsLeft[j].setLevels((
                    self.subwindows_true[j].min(),
                    self.subwindows_true[j].max()
                ))
            for j in range(len(self.subwindows_false)):
                self.ImageItemsRight[j].setLevels((
                    self.subwindows_false[j].min(),
                    self.subwindows_false[j].max()
                ))

    def get_images(self):
        """
        Extract subimages from the current set of positions.

        """
        self.subwindows_true = []
        self.subwindows_false = []
        if isinstance(self.positions_true, np.ndarray):

            # Left image grid
            n_pos = min(self.positions_true.shape[0], self.N**2)
            for i in range(n_pos):
                subimage = self.get_subwindow(self.image,
                    self.positions_true[i,:], self.w)
                self.subwindows_true.append(subimage)
                self.ImageItemsLeft[i].setImage(subimage)
                self.ImageItemsLeft[i].show()
            for i in range(n_pos, self.N**2):
                self.ImageItemsLeft[i].hide()

            # Right image grid
            n_pos = min(self.positions_false.shape[0], self.N**2)
            for i in range(n_pos):
                subimage = self.get_subwindow(self.image,
                    self.positions_false[i,:], self.w)
                self.subwindows_false.append(subimage)
                self.ImageItemsRight[i].setImage(subimage)
                self.ImageItemsRight[i].show()
            for i in range(n_pos, self.N**2):
                self.ImageItemsRight[i].hide()


        elif isinstance(self.positions_true, list):

            # Left image grid
            for i, im in enumerate(self.image):
                for j in range(self.positions_true[i].shape[0]):
                    self.subwindows_true.append(self.get_subwindow(
                        im, self.positions_true[i][j,:], self.w))
            if len(self.subwindows_true) > self.N**2:
                self.subwindows_true = self.subwindows_true[:self.N**2]
            for j in range(len(self.subwindows_true)):
                self.ImageItemsLeft[j].setImage(self.subwindows_true[j])
                self.ImageItemsLeft[j].show()
            for j in range(len(self.subwindows_true), self.N**2):
                self.ImageItemsLeft[j].hide()

            # Right image grid
            for i, im in enumerate(self.image):
                for j in range(self.positions_false[i].shape[0]):
                    self.subwindows_false.append(self.get_subwindow(
                        im, self.positions_false[i][j,:], self.w))
            if len(self.subwindows_false) > self.N**2:
                self.subwindows_false = self.subwindows_false[:self.N**2]
            for j in range(len(self.subwindows_false)):
                self.ImageItemsRight[j].setImage(self.subwindows_false[j])
                self.ImageItemsRight[j].show()
            for j in range(len(self.subwindows_false), self.N**2):
                self.ImageItemsRight[j].hide()

    def M_w_callback(self):
        """
        Change the window size.

        """
        self.w = int(self.M_w.currentText())
        self.get_images()
        if self.B_uniform_state:
            self.rescale_luts()

    def B_uniform_callback(self):
        """
        Set a uniform LUT for all subwindows.

        """
        self.B_uniform_state = not self.B_uniform_state
        print("Uniform LUTs: ", self.B_uniform_state)
        self.rescale_luts()

class LabeledQComboBox(QWidget):
    """
    A QComboBox with a QLabel above it. Useful to indicate
    the title of a variable represented by this QComboBox.

    init
    ----
        parent          :   root QWidget
        options         :   list of str, values for the QComboBox
        label           :   str, the title above the box
        init_value      :   str, starting value

    """
    def __init__(self, options, label, init_value=None, parent=None):
        super(LabeledQComboBox, self).__init__(parent)
        self.options = options 
        self.label_text = label
        self.init_value = init_value
        self.initUI()

    def initUI(self):
        self.layout = QVBoxLayout(self)
        self.QComboBox = QComboBox(parent=self)
        self.QComboBox.addItems(self.options)
        self.label_widget = QLabel(parent=self)
        self.label_widget.setText(self.label_text)
        self.layout.addWidget(self.label_widget, 0, alignment=Qt.AlignTop)
        self.layout.addWidget(self.QComboBox, 1, alignment=Qt.AlignTop)

        if not self.init_value is None:
            self.QComboBox.setCurrentText(self.init_value)

    def sizeHint(self):
        """
        Recommended size of this QWidget to the 
        Qt overlords.

        """
        return QSize(200, 70)

    def currentText(self):
        return self.QComboBox.currentText()

    def setCurrentText(self, *args, **kwargs):
        self.QComboBox.setCurrentText(*args, **kwargs)

    def setLabel(self, text):
        self.label_widget.setText(str(text))

    def assign_callback(self, func):
        self.QComboBox.activated.connect(func)

class IntSlider(QWidget):
    """
    An integer-valued slider widget with increment 1, to
    be added to a larger GUI. Included is (a) a label for
    the minimum value the slider can assume, (b) a label
    for the maximum value the slider can assume, (c) the 
    current slider value, and (d) a name for the slider.

    init
    ----
        parent          :   root QWidget
        minimum         :   int, minimum value for the slider
        maximum         :   int, maximum value for the slider
        interval        :   int, the interval between ticks
        init_value      :   int, initial value
        name            :   str

    """
    def __init__(self, minimum=0, maximum=10, interval=1, 
        init_value=0, name=None, min_width=50, parent=None):
        super(IntSlider, self).__init__(parent=parent)

        self.minimum = int(minimum)
        self.maximum = int(maximum)
        self.interval = int(interval)
        self.min_width = min_width 
        self.init_value = int(init_value)
        if name is None:
            name = ''
        self.name = name 

        # If the interval is not 1, figure out whether 
        # the maximum needs to be decreased for an integral
        # number of intervals
        self.slider_values = self._set_slider_values(self.minimum,
            self.maximum, self.interval)
        self.maximum = self.slider_values.max()

        self.initUI()

    def _set_slider_values(self, minimum, maximum, interval):
        """
        Configure the values of the slider, useful when the
        interval is not unity.

        """
        if interval != 1:
            n_intervals = (maximum-minimum)//interval + 1
            slider_values = minimum + interval * \
                np.arange(n_intervals).astype(np.int64)
            slider_values = slider_values[slider_values<=maximum]
        else:
            slider_values = np.arange(minimum, maximum+1).astype(np.int64)

        return slider_values

    def initUI(self):
        """
        Initialize the user interface.

        """
        # Main window
        self.win = QWidget(self)
        self.layout = QGridLayout()
        self.win.setLayout(self.layout)

        # Current value / title label
        self.L_title = QLabel(self.win)
        self.layout.addWidget(self.L_title, 0, 1)

        # Label for minimum and maximum
        self.L_min = QLabel(self.win)
        self.L_max = QLabel(self.win)
        self.L_min.setText(str(self.minimum))
        self.L_max.setText(str(self.maximum))
        self.layout.addWidget(self.L_min, 1, 0, alignment=Qt.AlignLeft)
        self.layout.addWidget(self.L_max, 1, 2, alignment=Qt.AlignRight)

        # Base QSlider
        self.slider = QSlider(Qt.Horizontal, self.win)
        self.slider.setMinimum(0)
        self.slider.setMaximum(len(self.slider_values)-1)
        self.layout.addWidget(self.slider, 1, 1)
        self.slider.valueChanged.connect(self._set_label_current)

        # Set a minimum width for this slider
        self.slider.setMinimumWidth(self.min_width)

        # Set the initial value
        midx = (np.argmin(np.abs(self.slider_values - self.init_value)))
        self.slider.setValue(midx)

        # Update the current label 
        self._set_label_current()

    def setValue(self, value):
        """
        Set the current value of the slider. (This is in terms of the
        units that are shown to the user, rather than the units of the 
        underlying QSlider object.)

        """
        if value < self.minimum or value > self.maximum:
            raise RuntimeError("guiUtils.IntSlider.setValue: value {} is outside " \
                "acceptable range ({}, {})".format(value, self.minimum, self.maximum))
        midx = np.argmin(np.abs(self.slider_values - value))
        self.slider.setValue(midx)

    def sizeHint(self):
        """
        Recommended size of this QWidget to the 
        Qt overlords.

        """
        return QSize(125, 50)

    def _set_label_current(self):
        """
        Update the slider title with the current value of 
        self.slider.

        """
        self.L_title.setText("%s: %d" % (self.name, self.value()))

    def value(self):
        """
        Return the current value of the slider as an integer.

        """
        return self.slider_values[self.slider.value()]

    def assign_callback(self, func):
        """
        Trigger a function to be called when the slider is changed.
        If several functions are assigned by sequential uses of this
        method, then all of the functions are executed when the slider
        is changed.

        args
        ----
            func        :   function, no arguments

        """
        self.slider.valueChanged.connect(func)

    def hide(self):
        """
        Hide this IntSlider.

        """
        self.win.hide()

    def show(self):
        """
        Show this IntSlider.

        """
        self.win.show()

    def isVisible(self):
        """
        Returns False if the IntSlider is currently hidden.

        """
        return self.win.isVisible()

    def toggle_vis(self):
        """
        Toggle the visibility of this IntSlider between hidden
        and shown.

        """
        if self.isVisible():
            self.hide()
        else:
            self.show()

    def configure(self, **kwargs):
        """
        Change some or all of the slider attributes. Accepted
        kwargs are:

            minimum     :   int, the minimum value of the slider
            maximum     :   int, the maximum value of the slider
            interval    :   int, the slider interval
            name        :   str, the slider label
            init_value  :   int, the initial value

        """
        keys = kwargs.keys()

        # Reconfigure the slider values
        if 'minimum' in keys:
            minimum = int(kwargs.get('minimum'))
        else:
            minimum = self.minimum 
        if 'maximum' in keys:
            maximum = int(kwargs.get('maximum'))
        else:
            maximum = self.maximum 
        if 'interval' in keys:
            interval = int(kwargs.get('interval'))
        else:
            interval = self.interval 

        self.slider_values = self._set_slider_values(minimum,
            maximum, interval)
        self.maximum = self.slider_values.max()
        self.minimum = minimum 
        self.interval = interval 

        # Update the QSlider
        self.slider.setMinimum(0)
        self.slider.setMaximum(len(self.slider_values)-1)

        # Set name
        if 'name' in keys:
            self.name = kwargs.get('name')

        # Set initial value
        if 'init_value' in keys:
            midx = (np.argmin(np.abs(self.slider_values - \
                kwargs.get('init_value'))))
            self.slider.setValue(midx)

        # Update labels
        self.L_min.setText(str(self.minimum))
        self.L_max.setText(str(self.maximum))
        self._set_label_current()

class FloatSlider(QWidget):
    """
    A float-valued slider widget to be added to a larger
    GUI.

    Includes:
        - a label for the minimum value the slider can assume
        - a label for the maximum value the slider can assume
        - a label for the current slider value
        - a name for the slider

    init
    ----
        parent          :   root QWidget
        minimum         :   int, minimum value for the slider
        maximum         :   int, maximum value for the slider
        interval        :   int, the interval between ticks
        init_value      :   int, initial value
        name            :   str
        min_width       :   int, the minimum width for this widget
        return_int      :   bool, return values are integers
                            rather than floats (sometimes useful)

    """
    def __init__(self, minimum=0.0, maximum=10.0, interval=1.0, 
        init_value=0, name=None, min_width=150, parent=None,
        return_int=False):
        super(FloatSlider, self).__init__(parent)

        self.minimum = float(minimum)
        self.maximum = float(maximum)
        self.interval = float(interval)
        self.init_value = float(init_value)
        self.min_width = min_width 
        self.return_int = return_int

        # Choose the floating point precision 
        if (not '.' in str(interval)) or return_int:
            self.precision = 0
        else:
            self.precision = len(str(interval).split('.')[1])

        if name is None:
            name = ''
        self.name = name 

        # Configure the slider values and possibly adjust
        # the max so it is an integral multiple of the interval
        # plus minimum
        self.slider_values = self._get_slider_values(self.minimum,
            self.maximum, self.interval)
        self.maximum = self.slider_values.max()

        self.initUI()

    def initUI(self):
        """
        Initialize the user interface.

        """
        # Main window
        self.win = QWidget(self)
        self.layout = QGridLayout(self.win)

        # Current value / title label
        self.L_title = QLabel(self)
        self.layout.addWidget(self.L_title, 0, 1)

        # Label for minimum and maximum
        self.L_min = QLabel(self)
        self.L_max = QLabel(self)
        self.L_min.setText("%.1f" % self.minimum)
        self.L_max.setText("%.1f" % self.maximum)
        self.layout.addWidget(self.L_min, 1, 0, alignment=Qt.AlignLeft)
        self.layout.addWidget(self.L_max, 1, 2, alignment=Qt.AlignRight)

        # Base QSlider
        self.slider = QSlider(Qt.Horizontal, self)
        self.slider.setMinimum(0)
        self.slider.setMaximum(len(self.slider_values)-1)
        self.layout.addWidget(self.slider, 1, 1)
        self.slider.valueChanged.connect(self._set_label_current)

        # Set a minimum width for this slider
        self.slider.setMinimumWidth(self.min_width)

        # Set the initial slider value
        self.setValue(self.init_value)

        # Update the current label 
        self._set_label_current()

    def sizeHint(self):
        """
        Recommended size of this QWidget to the 
        Qt overlords.

        """
        return QSize(200, 100)

    def _set_label_current(self):
        """
        Update the current label text.

        """
        self.L_title.setText("%s: %s" % (self.name,
            ("{0:.%df}" % self.precision).format(self.value())))

    def _get_slider_values(self, minimum, maximum, interval):
        """
        Get the discrete values this slider can assume.

        args
        ----
            minimum, maximum, interval  :   float

        returns
        -------
            1D ndarray, the slider values

        """
        n_intervals = (maximum-minimum)//interval + 1
        slider_values = minimum + interval*np.arange(n_intervals)
        slider_values = slider_values[slider_values<=maximum]
        return slider_values 

    def value(self):
        """
        Get the slider's current value.

        """
        if self.return_int:
            return int(self.slider_values[int(self.slider.value())])
        else:
            return self.slider_values[int(self.slider.value())]

    def setValue(self, value):
        """
        Set the slider to the closest available value.

        """
        m = np.argmin(np.abs(float(value)-self.slider_values))
        self.slider.setValue(m)

    def setValueBlock(self, value):
        """
        Set the slider to the closest available value, 
        suppressing calls to linked functions.

        """
        self.slider.blockSignals(True)
        self.setValue(value)
        self.slider.blockSignals(False)
        self._set_label_current()

    def assign_callback(self, func):
        """
        Trigger a function to be called when the slider is changed.
        If several functions are assigned by sequential uses of this
        method, then all of the functions are executed when the slider
        is changed.

        args
        ----
            func        :   function, no arguments

        """
        self.slider.valueChanged.connect(func)

    def hide(self):
        """
        Hide this FloatSlider.

        """
        self.win.hide()

    def show(self):
        """
        Show this FloatSlider.

        """
        self.win.show()

    def isVisible(self):
        """
        Returns False if the FloatSlider is currently hidden.

        """
        return self.slider.isVisible()

    def toggle_vis(self):
        """
        Toggle the visibility of this FloatSlider between hidden
        and shown.

        """
        if self.isVisible():
            self.hide()
        else:
            self.show()

    def configure(self, **kwargs):
        """
        Change some or all of the slider attributes. Accepted
        kwargs are:

            minimum     :   float, the minimum value of the slider
            maximum     :   float, the maximum value of the slider
            interval    :   float, the slider interval
            name        :   str, the slider label
            init_value  :   float, the initial value
            return_int  :   bool, whether to return the result as an 
                            integer

        """
        keys = kwargs.keys()

        # Reconfigure the slider values
        if 'minimum' in keys:
            minimum = float(kwargs.get('minimum'))
        else:
            minimum = self.minimum 
        if 'maximum' in keys:
            maximum = float(kwargs.get('maximum'))
        else:
            maximum = self.maximum 
        if 'interval' in keys:
            interval = float(kwargs.get('interval'))
        else:
            interval = self.interval 

        self.slider_values = self._get_slider_values(
            minimum, maximum, interval)
        self.maximum = self.slider_values.max()
        self.minimum = minimum 
        self.interval = interval 

        # Update the QSlider
        self.slider.setMinimum(0)
        self.slider.setMaximum(len(self.slider_values)-1)

        # Set name
        if 'name' in keys:
            self.name = kwargs.get('name')

        # Set initial value
        if 'init_value' in keys:
            self.setValue(kwargs.get('init_value'))

        # Return as int if desired
        self.return_int = kwargs.get('return_int', self.return_int)

        # Set precision for float representations
        if self.return_int or (not '.' in str(self.interval)):
            self.precision = 0
        else:
            self.precision = len(str(self.interval).split('.')[1])

        # Update labels
        self.L_min.setText("%.1f" % self.minimum)
        self.L_max.setText("%.1f" % self.maximum)
        self._set_label_current()

class ROISelectionBox(QDialog):
    """
    An ImageItem with a rectangular ROI that allows 
    selection of a subregion.

    """
    def __init__(self, image, parent=None):
        super(ROISelectionBox, self).__init__(parent=parent)
        self.image = image 
        self.initUI()

    def initUI(self):

        # Master window
        lay = QGridLayout(self)
        self.setWindowTitle("Select ROI")

        # Graphics layout, for showing image and ROI
        self.w = GraphicsLayoutWidget(show=True, size=(800, 800), 
            border=True, parent=self)
        lay.addWidget(self.w, 0, 0)
        w1 = self.w.addLayout(row=0, col=0)
        vb = w1.addViewBox(row=0, col=0, lockAspect=True)
        self.II = ImageItem(self.image)
        vb.addItem(self.II)
        self.roi = RectROI([0, 0], [self.image.shape[0], self.image.shape[1]],
            pen={'color': MASTER_COLOR, 'width': 2})
        vb.addItem(self.roi)

        # Button to accept current ROI
        self.B_accept = QPushButton("Accept", parent=self)
        lay.addWidget(self.B_accept, 1, 0, alignment=Qt.AlignLeft)
        self.B_accept.clicked.connect(self.B_accept_callback)

        # Show the main window
        self.resize(self.image.shape[0], self.image.shape[1])
        self.show()

    def B_accept_callback(self):
        self.return_val = self.roi.getArraySlice(self.image, self.II)[0]
        self.accept()

def PromptSelectROI(image, parent=None):
    """
    Convenience function. Use ROISelectBox to prompt the user
    to select an ROI from an image.

    args
    ----
        image       :   2D ndarray (YX)
        parent      :   root QWidget

    returns
    -------
        (slice y, slice x), the rectangular ROI slice

    """
    ex = ROISelectionBox(image, parent=parent)
    if ex.exec_() == QDialog.Accepted:
        y_slice, x_slice = ex.return_val
        return y_slice, x_slice
    else:
        return None, None

###################################
## DIALOGS - FILE SELECTION ETC. ##
###################################

class SingleComboBoxDialog(QDialog):
    """
    Prompt the user to select a single options from a 
    drop-down menu.

    After accepting, the result is held at self.return_val.

    init
    ----
        label       :   str, the text to display immediately
                        above the menu
        options     :   list of str, menu options
        init_value  :   str, initially selected menu option
        title       :   str, dialog window title
        parent      :   root QWidget

    """
    def __init__(self, label, options, init_value=None,
        title=None, parent=None):

        # Check inputs
        if not (init_value is None):
            assert init_value in options 

        super(SingleComboBoxDialog, self).__init__(parent=parent)
        self.label = label 
        self.options = options
        self.init_value = init_value 
        self.title = title 
        self.initUI()

    def initUI(self):
        """
        Initialize the user interface.

        """
        # Set dialog window title
        if not (self.title is None):
            self.setWindowTitle(self.title)

        layout = QVBoxLayout(self)

        # Menu box
        self.M_choice = LabeledQComboBox(self.options, 
            self.label, init_value=self.init_value, parent=self)
        layout.addWidget(self.M_choice, 0, alignment=Qt.AlignTop)

        # Accept button
        self.B_accept = QPushButton("Accept", parent=self)
        layout.addWidget(self.B_accept, 1, alignment=Qt.AlignTop)
        self.B_accept.clicked.connect(self.B_accept_callback)

    def B_accept_callback(self):
        """
        Accept the current choice and assign it to 
        self.return_val.

        """
        self.return_val = self.M_choice.currentText()
        self.accept()

class TextEntryDialog(QDialog):
    """
    Prompt the user to modify entry boxes with data. 

    The user sees several labels on the left, each
    corresponding to an entry box on the right. The 
    entry box contains some default text that the 
    user can modify prior to selecting "Accept".

    init
    ----
        item_labels     :   list of str, labels to show
                            on the left
        defaults        :   list of values (variable type),
                            initial values for each entry
                            box. Also determines the expected
                            return type for each argument
        title           :   str, title for this window dialog
        parent          :   root QWidget

    """
    def __init__(self, item_labels, defaults, title=None, parent=None):
        super(TextEntryDialog, self).__init__(parent)
        self.item_labels = item_labels
        self.defaults = defaults 
        self.title = title 
        self.n_labels = len(self.defaults)
        assert self.n_labels == len(self.item_labels)
        self.return_types = [type(i) for i in self.defaults]

        self.initUI()

    def initUI(self):
        if not (self.title is None):
            self.setWindowTitle(self.title)

        layout = QGridLayout(self)

        # Labels on the left 
        for i, label in enumerate(self.item_labels):
            lw = QLabel(self)
            lw.setText(label)
            layout.addWidget(lw, i, 0, alignment=Qt.AlignRight)

        # Entry boxes on the right
        self.entries = []
        for i in range(self.n_labels):
            self.entries.append(QLineEdit(parent=self))
            layout.addWidget(self.entries[-1], i, 1,
                alignment=Qt.AlignLeft)
            if not self.defaults is None:
                self.entries[-1].setText(str(self.defaults[i]))

        # Button: accept the current entries
        self.B_accept = QPushButton("Accept", parent=self)
        layout.addWidget(self.B_accept, self.n_labels, 0)
        self.B_accept.clicked.connect(self.B_accept_callback)

    def B_accept_callback(self):

        # Check whether the types are correct
        values = [i.text() for i in self.entries]
        try:
            self.return_val = [
                coerce_type(value, self.return_types[i]) \
                    for i, value in enumerate(values)
                ]
            self.accept()
        except ValueError:
            print("Type error; cannot accept these types")

def getTextInputs(item_labels, defaults, title=None):
    """
    Launch an instance of TextEntryDialog to get some input
    from the user, and return the result. Intended to be 
    launched from another GUI.

    args
    ----
        item_labels     :   list of str, names of each parameter
                            to display to the user
        defaults        :   list (variable type), the initial
                            values of each variable to show, which
                            also determines their expected return type
        title           :   str, title for the window

    returns
    -------
        list (variable type), the user input

    """
    ex = TextEntryDialog(item_labels, defaults, title=title)
    if ex.exec_() == QDialog.Accepted:
        return ex.return_val
    else:
        return defaults 

def getOpenFilePath(parent, title, filetypes, initialdir=''):
    """
    Wrapper for PySide6.QtWidgets.QFileDialog.getOpenFileName.
    Prompt the user to select a single file of a particular
    extension.

    args
    ----
        parent          :   root QWidget
        title           :   str, title for dialog window
        filetypes       :   str, e.g. "Image file (*.tif *.tiff)"
        initialdir      :   str, start directory for dialog

    returns
    -------
        str, path

    """
    q = QWidget(parent)
    dialog_options = QFileDialog.Options()
    dialog_options |= QFileDialog.DontUseNativeDialog
    filepath, filetype = QFileDialog.getOpenFileName(
        parent=q, caption=title, filter=filetypes, 
        dir=initialdir, options=dialog_options)
    return filepath

def getOpenFilePaths(parent, title, filetypes, initialdir=''):
    """
    Wrapper for PySide6.QtWidgets.QFileDialog.getOpenFileNames.
    Prompt the user to select one or more files of a particular
    extension.

    args
    ----
        parent          :   root QWidget
        title           :   str, title for dialog window
        filetypes       :   str, e.g. "Image files (*.tif *.tiff)"
        initialdir      :   str, start directory for dialog

    returns
    -------
        list of str, paths

    """
    q = QWidget(parent)
    dialog_options = QFileDialog.Options()
    dialog_options |= QFileDialog.DontUseNativeDialog
    filepaths, filetype = QFileDialog.getOpenFileNames(
        parent=q, caption=title, filter=filetypes, 
        dir=initialdir, options=dialog_options)
    return filepaths

def getSaveFilePath(parent, title, default, filetypes, 
    initialdir=''):
    """
    Wrapper for PySide6.QtWidgets.QFileDialog.getSaveFileName.
    Prompt the user to select a file that doesn't exist to save
    to.

    args
    ----
        parent              :   root QWidget
        title               :   str, title for dialog window
        default             :   str, placeholder text
        filetypes           :   str, accepted file types e.g.
                                "Image files (*.tif *.tiff *.nd2)"
        initialdir          :   str, start directory for dialog

    Returns
    -------
        str, path

    """
    q = QWidget(parent)
    dialog_options = QFileDialog.Options()
    dialog_options |= QFileDialog.DontUseNativeDialog
    path, filetype = QFileDialog.getSaveFileName(
<<<<<<< HEAD
        parent=q, caption=title, # default=default,
=======
        parent=q, caption=title,
>>>>>>> 9a6e4c33
        filter=filetypes, dir=initialdir, options=dialog_options)
    return path 

def getOpenDirectory(parent, title, initialdir=''):
    """
    Wrapper for PySide6.QtWidgets.QFileDialog.getExistingDirectory.
    Prompt the user to select a directory and return its 
    path as a string.

    args
    ----
        parent          :   root QWidget
        title           :   str, title for dialog window
        initialdir      :   str, start directory for dialog

    returns
    -------
        str, path

    """
    q = QWidget(parent)
    dialog_options = QFileDialog.Options()
    dialog_options |= QFileDialog.DontUseNativeDialog
    result = QFileDialog.getExistingDirectory(
        parent=q, caption=title, dir=initialdir,
        options=dialog_options)
    return result 


#########################
## CUSTOM SPOT SYMBOLS ##
#########################

# These can be used as values for the pyqtgraph.ScatterPlotItem
# "symbol" argument
Symbols = OrderedDict([(s, QPainterPath()) for s in \
    ['o', 's', '+', 'alt +', 'open +']])

# A simple circle around the point
Symbols['o'].addEllipse(QRectF(-0.5, -0.5, 1, 1))

# Square box around the point
Symbols['s'].addRect(QRectF(-0.5, -0.5, 1, 1))

# Crosshairs
coords = {
    '+': [(-0.5, -0.05), (-0.5, 0.05), (-0.05, 0.05), (-0.05, 0.5),
        (0.05, 0.5), (0.05, 0.05), (0.5, 0.05), (0.5, -0.05),
        (0.05, -0.05), (0.05, -0.5), (-0.05, -0.5), (-0.05, -0.05)],
    'alt +': [(-0.5, 0.0), (0.5, 0.0), (0.0, 0.0), (0.0, 0.5),
        (0.0, -0.5)],
}
for k, c in coords.items():
    Symbols[k].moveTo(*c[0])
    for x, y in c[1:]:
        Symbols[k].lineTo(x, y)

# Open crosshairs (empty in the middle)
for from_, to_ in [[(-0.5, 0.0), (-0.25, 0)], [(0.5,0.0), (0.25,0)],
    [(0.0,-0.5), (0.0,-0.25)], [(0.0,0.5), (0.0,0.25)]]:
    Symbols['open +'].moveTo(*from_)
    Symbols['open +'].lineTo(*to_)

<|MERGE_RESOLUTION|>--- conflicted
+++ resolved
@@ -1510,11 +1510,7 @@
     dialog_options = QFileDialog.Options()
     dialog_options |= QFileDialog.DontUseNativeDialog
     path, filetype = QFileDialog.getSaveFileName(
-<<<<<<< HEAD
-        parent=q, caption=title, # default=default,
-=======
         parent=q, caption=title,
->>>>>>> 9a6e4c33
         filter=filetypes, dir=initialdir, options=dialog_options)
     return path 
 
